--- conflicted
+++ resolved
@@ -27,11 +27,7 @@
         self.add_state("total", default=torch.zeros(1, dtype=torch.int), dist_reduce_fx="sum")
 
     def update(self, idxes):
-<<<<<<< HEAD
         self.usage += torch.bincount(idxes.view(-1), minlength=self.pages)
-=======
-        self.usage += torch.bincount(idxes, minlength=self.pages)
->>>>>>> 557850bf
         self.total += len(idxes)
 
     def compute(self):
@@ -64,20 +60,10 @@
         num_workers=16, batch_size=config["batch_size"],
         decode_method={ "images":"numpy" }
     )
-
-<<<<<<< HEAD
-
     PSNR = PeakSignalNoiseRatio()
     FID = FrechetInceptionDistance()
     IS = InceptionScore()
     USAGE = CodebookUsage(pages=G.quantiser.pages)
-=======
-    
-    PSNR = PeakSignalNoiseRatio()
-    FID = FrechetInceptionDistance()
-    IS = InceptionScore()
-    USAGE = CodebookUsage(pages=G.pages)
->>>>>>> 557850bf
 
     G, PSNR, FID, IS, USAGE, dataloader = accelerator.prepare(G, PSNR, FID, IS, USAGE, dataloader)
 
@@ -92,13 +78,6 @@
             PSNR.update(fakes, images)
             IS.update(fakes)
             USAGE.update(idxes)
-<<<<<<< HEAD
-
-
-=======
-
-
->>>>>>> 557850bf
     iscore, _ = IS.compute()
     accelerator.log({
         "FID": FID.compute(),
